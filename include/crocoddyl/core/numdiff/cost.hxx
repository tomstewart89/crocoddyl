///////////////////////////////////////////////////////////////////////////////
// BSD 3-Clause License
//
// Copyright (C) 2019-2021, University of Edinburgh, LAAS-CNRS
// Copyright note valid unless otherwise stated in individual files.
// All rights reserved.
///////////////////////////////////////////////////////////////////////////////

#include "crocoddyl/core/utils/exception.hpp"
#include "crocoddyl/core/numdiff/cost.hpp"

namespace crocoddyl {

template <typename Scalar>
CostModelNumDiffTpl<Scalar>::CostModelNumDiffTpl(const boost::shared_ptr<Base>& model)
    : Base(model->get_state(), model->get_activation(), model->get_nu()), model_(model) {
  disturbance_ = std::sqrt(2.0 * std::numeric_limits<Scalar>::epsilon());
}

template <typename Scalar>
CostModelNumDiffTpl<Scalar>::~CostModelNumDiffTpl() {}

template <typename Scalar>
void CostModelNumDiffTpl<Scalar>::calc(const boost::shared_ptr<CostDataAbstract>& data,
                                       const Eigen::Ref<const VectorXs>& x, const Eigen::Ref<const VectorXs>& u) {
  boost::shared_ptr<Data> data_nd = boost::static_pointer_cast<Data>(data);
  data_nd->data_0->cost = 0.0;
  model_->calc(data_nd->data_0, x, u);
  data_nd->cost = data_nd->data_0->cost;
  data_nd->residual->r = data_nd->data_0->residual->r;
}

template <typename Scalar>
void CostModelNumDiffTpl<Scalar>::calcDiff(const boost::shared_ptr<CostDataAbstract>& data,
                                           const Eigen::Ref<const VectorXs>& x, const Eigen::Ref<const VectorXs>& u) {
  boost::shared_ptr<Data> data_nd = boost::static_pointer_cast<Data>(data);

<<<<<<< HEAD
  const Scalar& c0 = data_nd->cost;
  const VectorXs& r0 = data_nd->residual->r;
=======
  const Scalar c0 = data_nd->cost;
  const VectorXs& r0 = data_nd->r;
>>>>>>> f8094633
  if (get_with_gauss_approx()) {
    model_->get_activation()->calc(data_nd->data_0->activation, r0);
    model_->get_activation()->calcDiff(data_nd->data_0->activation, r0);
  }
  assertStableStateFD(x);

  // Computing the d cost(x,u) / dx
  data_nd->dx.setZero();
  for (std::size_t ix = 0; ix < state_->get_ndx(); ++ix) {
    // x + dx
    data_nd->dx(ix) = disturbance_;
    model_->get_state()->integrate(x, data_nd->dx, data_nd->xp);
    // call the update function on the pinocchio data
    for (size_t i = 0; i < reevals_.size(); ++i) {
      reevals_[i](data_nd->xp);
    }
    // cost(x+dx, u)
    model_->calc(data_nd->data_x[ix], data_nd->xp, u);
    // Lx
    data_nd->Lx(ix) = (data_nd->data_x[ix]->cost - c0) / disturbance_;
    // Check if we need to/can compute the Gauss approximation of the Hessian.
    if (get_with_gauss_approx()) {
      data_nd->residual->Rx.col(ix) = (data_nd->data_x[ix]->residual->r - r0) / disturbance_;
    }
    data_nd->dx(ix) = 0.0;
  }

  // Computing the d cost(x,u) / du
  data_nd->du.setZero();
  // call the update function on the pinocchio data
  for (std::size_t i = 0; i < reevals_.size(); ++i) {
    reevals_[i](x);
  }
  for (std::size_t iu = 0; iu < model_->get_nu(); ++iu) {
    // up = u + du
    data_nd->du(iu) = disturbance_;
    data_nd->up = u + data_nd->du;
    // cost(x, u+du)
    model_->calc(data_nd->data_u[iu], x, data_nd->up);
    // Lu
    data_nd->Lu(iu) = (data_nd->data_u[iu]->cost - c0) / disturbance_;
    // Check if we need to/can compute the Gauss approximation of the Hessian.
    if (get_with_gauss_approx()) {
      data_nd->residual->Ru.col(iu) = (data_nd->data_u[iu]->residual->r - r0) / disturbance_;
    }
    data_nd->du(iu) = 0.0;
  }

  if (get_with_gauss_approx()) {
    const MatrixXs& Arr = data_nd->data_0->activation->Arr;
    data_nd->Lxx = data_nd->residual->Rx.transpose() * Arr * data_nd->residual->Rx;
    data_nd->Lxu = data_nd->residual->Rx.transpose() * Arr * data_nd->residual->Ru;
    data_nd->Luu = data_nd->residual->Ru.transpose() * Arr * data_nd->residual->Ru;
  } else {
    data_nd->Lxx.fill(0.0);
    data_nd->Lxu.fill(0.0);
    data_nd->Luu.fill(0.0);
  }
}

template <typename Scalar>
boost::shared_ptr<CostDataAbstractTpl<Scalar> > CostModelNumDiffTpl<Scalar>::createData(
    DataCollectorAbstract* const data) {
  return boost::allocate_shared<Data>(Eigen::aligned_allocator<Data>(), this, data);
}

template <typename Scalar>
const boost::shared_ptr<CostModelAbstractTpl<Scalar> >& CostModelNumDiffTpl<Scalar>::get_model() const {
  return model_;
}

template <typename Scalar>
const Scalar CostModelNumDiffTpl<Scalar>::get_disturbance() const {
  return disturbance_;
}

template <typename Scalar>
void CostModelNumDiffTpl<Scalar>::set_disturbance(const Scalar disturbance) {
  disturbance_ = disturbance;
}

template <typename Scalar>
bool CostModelNumDiffTpl<Scalar>::get_with_gauss_approx() {
  return activation_->get_nr() > 0;
}

template <typename Scalar>
void CostModelNumDiffTpl<Scalar>::set_reevals(const std::vector<ReevaluationFunction>& reevals) {
  reevals_ = reevals;
}

template <typename Scalar>
void CostModelNumDiffTpl<Scalar>::assertStableStateFD(const Eigen::Ref<const VectorXs>& /*x*/) {
  // do nothing in the general case
}

}  // namespace crocoddyl<|MERGE_RESOLUTION|>--- conflicted
+++ resolved
@@ -35,13 +35,8 @@
                                            const Eigen::Ref<const VectorXs>& x, const Eigen::Ref<const VectorXs>& u) {
   boost::shared_ptr<Data> data_nd = boost::static_pointer_cast<Data>(data);
 
-<<<<<<< HEAD
-  const Scalar& c0 = data_nd->cost;
+  const Scalar c0 = data_nd->cost;
   const VectorXs& r0 = data_nd->residual->r;
-=======
-  const Scalar c0 = data_nd->cost;
-  const VectorXs& r0 = data_nd->r;
->>>>>>> f8094633
   if (get_with_gauss_approx()) {
     model_->get_activation()->calc(data_nd->data_0->activation, r0);
     model_->get_activation()->calcDiff(data_nd->data_0->activation, r0);
