///////////////////////////////////////////////////////////////////////////////
// BSD 3-Clause License
//
// Copyright (C) 2019-2021, LAAS-CNRS, University of Edinburgh
// Copyright note valid unless otherwise stated in individual files.
// All rights reserved.
///////////////////////////////////////////////////////////////////////////////

#include "crocoddyl/core/utils/exception.hpp"
#include "crocoddyl/multibody/costs/frame-translation.hpp"

#include <pinocchio/algorithm/frames.hpp>

namespace crocoddyl {

template <typename Scalar>
CostModelFrameTranslationTpl<Scalar>::CostModelFrameTranslationTpl(
    boost::shared_ptr<StateMultibody> state, boost::shared_ptr<ActivationModelAbstract> activation,
<<<<<<< HEAD
    const FrameTranslation& xref, const std::size_t& nu)
    : Base(state, activation, boost::make_shared<ResidualModelFrameTranslation>(state, xref.id, xref.translation, nu)),
      xref_(xref) {
=======
    const FrameTranslation& xref, const std::size_t nu)
    : Base(state, activation, nu), xref_(xref), pin_model_(state->get_pinocchio()) {
>>>>>>> f8094633
  if (activation_->get_nr() != 3) {
    throw_pretty("Invalid argument: "
                 << "nr is equals to 3");
  }
}

template <typename Scalar>
CostModelFrameTranslationTpl<Scalar>::CostModelFrameTranslationTpl(
    boost::shared_ptr<StateMultibody> state, boost::shared_ptr<ActivationModelAbstract> activation,
    const FrameTranslation& xref)
    : Base(state, activation, boost::make_shared<ResidualModelFrameTranslation>(state, xref.id, xref.translation)),
      xref_(xref) {
  if (activation_->get_nr() != 3) {
    throw_pretty("Invalid argument: "
                 << "nr is equals to 3");
  }
}

template <typename Scalar>
CostModelFrameTranslationTpl<Scalar>::CostModelFrameTranslationTpl(boost::shared_ptr<StateMultibody> state,
<<<<<<< HEAD
                                                                   const FrameTranslation& xref, const std::size_t& nu)
    : Base(state, boost::make_shared<ResidualModelFrameTranslation>(state, xref.id, xref.translation, nu)),
      xref_(xref) {}
=======
                                                                   const FrameTranslation& xref, const std::size_t nu)
    : Base(state, 3, nu), xref_(xref), pin_model_(state->get_pinocchio()) {}
>>>>>>> f8094633

template <typename Scalar>
CostModelFrameTranslationTpl<Scalar>::CostModelFrameTranslationTpl(boost::shared_ptr<StateMultibody> state,
                                                                   const FrameTranslation& xref)
    : Base(state, boost::make_shared<ResidualModelFrameTranslation>(state, xref.id, xref.translation)), xref_(xref) {}

template <typename Scalar>
CostModelFrameTranslationTpl<Scalar>::~CostModelFrameTranslationTpl() {}

template <typename Scalar>
void CostModelFrameTranslationTpl<Scalar>::calc(const boost::shared_ptr<CostDataAbstract>& data,
                                                const Eigen::Ref<const VectorXs>& x,
                                                const Eigen::Ref<const VectorXs>& u) {
  // Compute the frame translation w.r.t. the reference frame
  Data* d = static_cast<Data*>(data.get());
  residual_->calc(d->residual, x, u);

  // Compute the cost
  activation_->calc(data->activation, data->residual->r);
  data->cost = data->activation->a_value;
}

template <typename Scalar>
void CostModelFrameTranslationTpl<Scalar>::calcDiff(const boost::shared_ptr<CostDataAbstract>& data,
                                                    const Eigen::Ref<const VectorXs>& x,
                                                    const Eigen::Ref<const VectorXs>& u) {
  // Compute the derivatives of the activation and frame translation residual models
  Data* d = static_cast<Data*>(data.get());
<<<<<<< HEAD
  const std::size_t nv = state_->get_nv();
  residual_->calcDiff(d->residual, x, u);
  activation_->calcDiff(d->activation, d->residual->r);

  // Compute the derivatives of the cost function based on a Gauss-Newton approximation
  Eigen::Ref<Matrix3xs> J(data->residual->Rx.leftCols(nv));
  d->Lx.head(nv) = J.transpose() * d->activation->Ar;
  d->Arr_J.noalias() = data->activation->Arr * J;
  d->Lxx.topLeftCorner(nv, nv) = J.transpose() * d->Arr_J;
=======

  // Compute the frame Jacobian at the error point
  pinocchio::getFrameJacobian(*pin_model_.get(), *d->pinocchio, xref_.id, pinocchio::LOCAL, d->fJf);
  d->J = d->pinocchio->oMf[xref_.id].rotation() * d->fJf.template topRows<3>();

  // Compute the derivatives of the frame placement
  const std::size_t nv = state_->get_nv();
  activation_->calcDiff(d->activation, d->r);
  d->Rx.leftCols(nv) = d->J;
  d->Lx.head(nv) = d->J.transpose() * d->activation->Ar;
  d->Lxx.topLeftCorner(nv, nv) = d->J.transpose() * d->activation->Arr * d->J;
>>>>>>> f8094633
}

template <typename Scalar>
boost::shared_ptr<CostDataAbstractTpl<Scalar> > CostModelFrameTranslationTpl<Scalar>::createData(
    DataCollectorAbstract* const data) {
  return boost::allocate_shared<Data>(Eigen::aligned_allocator<Data>(), this, data);
}

template <typename Scalar>
void CostModelFrameTranslationTpl<Scalar>::get_referenceImpl(const std::type_info& ti, void* pv) const {
  if (ti == typeid(FrameTranslation)) {
    FrameTranslation& ref_map = *static_cast<FrameTranslation*>(pv);
    ref_map = xref_;
  } else {
    throw_pretty("Invalid argument: incorrect type (it should be FrameTranslation)");
  }
}

template <typename Scalar>
void CostModelFrameTranslationTpl<Scalar>::set_referenceImpl(const std::type_info& ti, const void* pv) {
  if (ti == typeid(FrameTranslation)) {
    xref_ = *static_cast<const FrameTranslation*>(pv);
    ResidualModelFrameTranslation* residual = static_cast<ResidualModelFrameTranslation*>(residual_.get());
    residual->set_id(xref_.id);
    residual->set_reference(xref_.translation);
  } else {
    throw_pretty("Invalid argument: incorrect type (it should be FrameTranslation)");
  }
}

}  // namespace crocoddyl<|MERGE_RESOLUTION|>--- conflicted
+++ resolved
@@ -16,14 +16,9 @@
 template <typename Scalar>
 CostModelFrameTranslationTpl<Scalar>::CostModelFrameTranslationTpl(
     boost::shared_ptr<StateMultibody> state, boost::shared_ptr<ActivationModelAbstract> activation,
-<<<<<<< HEAD
-    const FrameTranslation& xref, const std::size_t& nu)
+    const FrameTranslation& xref, const std::size_t nu)
     : Base(state, activation, boost::make_shared<ResidualModelFrameTranslation>(state, xref.id, xref.translation, nu)),
       xref_(xref) {
-=======
-    const FrameTranslation& xref, const std::size_t nu)
-    : Base(state, activation, nu), xref_(xref), pin_model_(state->get_pinocchio()) {
->>>>>>> f8094633
   if (activation_->get_nr() != 3) {
     throw_pretty("Invalid argument: "
                  << "nr is equals to 3");
@@ -44,14 +39,9 @@
 
 template <typename Scalar>
 CostModelFrameTranslationTpl<Scalar>::CostModelFrameTranslationTpl(boost::shared_ptr<StateMultibody> state,
-<<<<<<< HEAD
-                                                                   const FrameTranslation& xref, const std::size_t& nu)
+                                                                   const FrameTranslation& xref, const std::size_t nu)
     : Base(state, boost::make_shared<ResidualModelFrameTranslation>(state, xref.id, xref.translation, nu)),
       xref_(xref) {}
-=======
-                                                                   const FrameTranslation& xref, const std::size_t nu)
-    : Base(state, 3, nu), xref_(xref), pin_model_(state->get_pinocchio()) {}
->>>>>>> f8094633
 
 template <typename Scalar>
 CostModelFrameTranslationTpl<Scalar>::CostModelFrameTranslationTpl(boost::shared_ptr<StateMultibody> state,
@@ -80,7 +70,6 @@
                                                     const Eigen::Ref<const VectorXs>& u) {
   // Compute the derivatives of the activation and frame translation residual models
   Data* d = static_cast<Data*>(data.get());
-<<<<<<< HEAD
   const std::size_t nv = state_->get_nv();
   residual_->calcDiff(d->residual, x, u);
   activation_->calcDiff(d->activation, d->residual->r);
@@ -90,19 +79,6 @@
   d->Lx.head(nv) = J.transpose() * d->activation->Ar;
   d->Arr_J.noalias() = data->activation->Arr * J;
   d->Lxx.topLeftCorner(nv, nv) = J.transpose() * d->Arr_J;
-=======
-
-  // Compute the frame Jacobian at the error point
-  pinocchio::getFrameJacobian(*pin_model_.get(), *d->pinocchio, xref_.id, pinocchio::LOCAL, d->fJf);
-  d->J = d->pinocchio->oMf[xref_.id].rotation() * d->fJf.template topRows<3>();
-
-  // Compute the derivatives of the frame placement
-  const std::size_t nv = state_->get_nv();
-  activation_->calcDiff(d->activation, d->r);
-  d->Rx.leftCols(nv) = d->J;
-  d->Lx.head(nv) = d->J.transpose() * d->activation->Ar;
-  d->Lxx.topLeftCorner(nv, nv) = d->J.transpose() * d->activation->Arr * d->J;
->>>>>>> f8094633
 }
 
 template <typename Scalar>
