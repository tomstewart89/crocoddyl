///////////////////////////////////////////////////////////////////////////////
// BSD 3-Clause License
//
// Copyright (C) 2020-2021, University of Edinburgh
// Copyright note valid unless otherwise stated in individual files.
// All rights reserved.
///////////////////////////////////////////////////////////////////////////////

#include "crocoddyl/core/utils/exception.hpp"
#include "crocoddyl/multibody/costs/contact-wrench-cone.hpp"

namespace crocoddyl {

template <typename Scalar>
CostModelContactWrenchConeTpl<Scalar>::CostModelContactWrenchConeTpl(
    boost::shared_ptr<StateMultibody> state, boost::shared_ptr<ActivationModelAbstract> activation,
<<<<<<< HEAD
    const FrameWrenchCone& fref, const std::size_t& nu)
    : Base(state, activation, boost::make_shared<ResidualModelContactWrenchCone>(state, fref.id, fref.cone, nu)),
      fref_(fref) {}
=======
    const FrameWrenchCone& fref, const std::size_t nu)
    : Base(state, activation, nu), fref_(fref) {
  if (activation_->get_nr() != fref_.cone.get_nf() + 13) {
    throw_pretty("Invalid argument: "
                 << "nr is equals to " << fref_.cone.get_nf() + 1);
  }
}
>>>>>>> f8094633

template <typename Scalar>
CostModelContactWrenchConeTpl<Scalar>::CostModelContactWrenchConeTpl(
    boost::shared_ptr<StateMultibody> state, boost::shared_ptr<ActivationModelAbstract> activation,
    const FrameWrenchCone& fref)
<<<<<<< HEAD
    : Base(state, activation, boost::make_shared<ResidualModelContactWrenchCone>(state, fref.id, fref.cone)),
      fref_(fref) {}

template <typename Scalar>
CostModelContactWrenchConeTpl<Scalar>::CostModelContactWrenchConeTpl(boost::shared_ptr<StateMultibody> state,
                                                                     const FrameWrenchCone& fref,
                                                                     const std::size_t& nu)
    : Base(state, boost::make_shared<ResidualModelContactWrenchCone>(state, fref.id, fref.cone, nu)), fref_(fref) {}
=======
    : Base(state, activation), fref_(fref) {
  if (activation_->get_nr() != fref_.cone.get_nf() + 13) {
    throw_pretty("Invalid argument: "
                 << "nr is equals to " << fref_.cone.get_nf() + 1);
  }
}

template <typename Scalar>
CostModelContactWrenchConeTpl<Scalar>::CostModelContactWrenchConeTpl(boost::shared_ptr<StateMultibody> state,
                                                                     const FrameWrenchCone& fref, const std::size_t nu)
    : Base(state, fref.cone.get_nf() + 1, nu), fref_(fref) {}
>>>>>>> f8094633

template <typename Scalar>
CostModelContactWrenchConeTpl<Scalar>::CostModelContactWrenchConeTpl(boost::shared_ptr<StateMultibody> state,
                                                                     const FrameWrenchCone& fref)
    : Base(state, boost::make_shared<ResidualModelContactWrenchCone>(state, fref.id, fref.cone)), fref_(fref) {}

template <typename Scalar>
CostModelContactWrenchConeTpl<Scalar>::~CostModelContactWrenchConeTpl() {}

template <typename Scalar>
void CostModelContactWrenchConeTpl<Scalar>::calc(const boost::shared_ptr<CostDataAbstract>& data,
                                                 const Eigen::Ref<const VectorXs>& x,
                                                 const Eigen::Ref<const VectorXs>& u) {
  // Compute the cost residual given the reference contact wrench
  Data* d = static_cast<Data*>(data.get());
  residual_->calc(d->residual, x, u);

  // Compute the cost
  activation_->calc(d->activation, d->residual->r);
  d->cost = d->activation->a_value;
}

template <typename Scalar>
void CostModelContactWrenchConeTpl<Scalar>::calcDiff(const boost::shared_ptr<CostDataAbstract>& data,
                                                     const Eigen::Ref<const VectorXs>& x,
                                                     const Eigen::Ref<const VectorXs>& u) {
  // Compute the derivatives of the activation and contact wrench cone residual models
  Data* d = static_cast<Data*>(data.get());
  residual_->calcDiff(d->residual, x, u);
  activation_->calcDiff(data->activation, data->residual->r);

  // Compute the derivatives of the cost function based on a Gauss-Newton approximation
  data->Lx.noalias() = data->residual->Rx.transpose() * data->activation->Ar;
  data->Lu.noalias() = data->residual->Ru.transpose() * data->activation->Ar;
  d->Arr_Rx.noalias() = data->activation->Arr * data->residual->Rx;
  d->Arr_Ru.noalias() = data->activation->Arr * data->residual->Ru;
  data->Lxx.noalias() = data->residual->Rx.transpose() * d->Arr_Rx;
  data->Lxu.noalias() = data->residual->Rx.transpose() * d->Arr_Ru;
  data->Luu.noalias() = data->residual->Ru.transpose() * d->Arr_Ru;
}

template <typename Scalar>
boost::shared_ptr<CostDataAbstractTpl<Scalar> > CostModelContactWrenchConeTpl<Scalar>::createData(
    DataCollectorAbstract* const data) {
  return boost::allocate_shared<Data>(Eigen::aligned_allocator<Data>(), this, data);
}

template <typename Scalar>
void CostModelContactWrenchConeTpl<Scalar>::set_referenceImpl(const std::type_info& ti, const void* pv) {
  if (ti == typeid(FrameWrenchCone)) {
    fref_ = *static_cast<const FrameWrenchCone*>(pv);
    ResidualModelContactWrenchCone* residual = static_cast<ResidualModelContactWrenchCone*>(residual_.get());
    residual->set_id(fref_.id);
    residual->set_reference(fref_.cone);
  } else {
    throw_pretty("Invalid argument: incorrect type (it should be FrameWrenchCone)");
  }
}

template <typename Scalar>
void CostModelContactWrenchConeTpl<Scalar>::get_referenceImpl(const std::type_info& ti, void* pv) const {
  if (ti == typeid(FrameWrenchCone)) {
    FrameWrenchCone& ref_map = *static_cast<FrameWrenchCone*>(pv);
    ref_map = fref_;
  } else {
    throw_pretty("Invalid argument: incorrect type (it should be FrameWrenchCone)");
  }
}

}  // namespace crocoddyl<|MERGE_RESOLUTION|>--- conflicted
+++ resolved
@@ -14,46 +14,22 @@
 template <typename Scalar>
 CostModelContactWrenchConeTpl<Scalar>::CostModelContactWrenchConeTpl(
     boost::shared_ptr<StateMultibody> state, boost::shared_ptr<ActivationModelAbstract> activation,
-<<<<<<< HEAD
-    const FrameWrenchCone& fref, const std::size_t& nu)
+    const FrameWrenchCone& fref, const std::size_t nu)
     : Base(state, activation, boost::make_shared<ResidualModelContactWrenchCone>(state, fref.id, fref.cone, nu)),
       fref_(fref) {}
-=======
-    const FrameWrenchCone& fref, const std::size_t nu)
-    : Base(state, activation, nu), fref_(fref) {
-  if (activation_->get_nr() != fref_.cone.get_nf() + 13) {
-    throw_pretty("Invalid argument: "
-                 << "nr is equals to " << fref_.cone.get_nf() + 1);
-  }
-}
->>>>>>> f8094633
 
 template <typename Scalar>
 CostModelContactWrenchConeTpl<Scalar>::CostModelContactWrenchConeTpl(
     boost::shared_ptr<StateMultibody> state, boost::shared_ptr<ActivationModelAbstract> activation,
     const FrameWrenchCone& fref)
-<<<<<<< HEAD
     : Base(state, activation, boost::make_shared<ResidualModelContactWrenchCone>(state, fref.id, fref.cone)),
       fref_(fref) {}
 
 template <typename Scalar>
 CostModelContactWrenchConeTpl<Scalar>::CostModelContactWrenchConeTpl(boost::shared_ptr<StateMultibody> state,
                                                                      const FrameWrenchCone& fref,
-                                                                     const std::size_t& nu)
+                                                                     const std::size_t nu)
     : Base(state, boost::make_shared<ResidualModelContactWrenchCone>(state, fref.id, fref.cone, nu)), fref_(fref) {}
-=======
-    : Base(state, activation), fref_(fref) {
-  if (activation_->get_nr() != fref_.cone.get_nf() + 13) {
-    throw_pretty("Invalid argument: "
-                 << "nr is equals to " << fref_.cone.get_nf() + 1);
-  }
-}
-
-template <typename Scalar>
-CostModelContactWrenchConeTpl<Scalar>::CostModelContactWrenchConeTpl(boost::shared_ptr<StateMultibody> state,
-                                                                     const FrameWrenchCone& fref, const std::size_t nu)
-    : Base(state, fref.cone.get_nf() + 1, nu), fref_(fref) {}
->>>>>>> f8094633
 
 template <typename Scalar>
 CostModelContactWrenchConeTpl<Scalar>::CostModelContactWrenchConeTpl(boost::shared_ptr<StateMultibody> state,
