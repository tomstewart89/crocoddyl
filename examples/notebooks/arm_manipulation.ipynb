--- conflicted
+++ resolved
@@ -132,11 +132,7 @@
   },
   {
    "cell_type": "code",
-<<<<<<< HEAD
-   "execution_count": 0,
-=======
    "execution_count": null,
->>>>>>> f75bb8aa
    "metadata": {},
    "outputs": [],
    "source": [
