--- conflicted
+++ resolved
@@ -164,16 +164,10 @@
    "metadata": {},
    "outputs": [],
    "source": [
-<<<<<<< HEAD
-    "# Visualization of the DDP solution in gepetto-viewer\n",
+    "# Visualization of the DDP solution in meshcat\n",
     "display.rate = -1\n",
     "display.freq = 1\n",
     "display.displayFromSolver(ddp)"
-=======
-    "# Visualization of the DDP solution in meshcat\n",
-    "rate = 2.\n",
-    "display.displayFromSolver(ddp, rate)"
->>>>>>> 202843df
    ]
   },
   {
