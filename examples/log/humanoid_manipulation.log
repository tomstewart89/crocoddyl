iter 	 cost 	      stop 	    grad 	  xreg 	      ureg 	 step 	 feas
   0  7.84398e+01  3.20210e+01  9.11820e+01  1.00000e-01  1.00000e-01   0.2500     0
   1  6.58020e+01  6.37627e+02  6.28156e+01  1.00000e-01  1.00000e-01   0.5000     0
   2  6.21576e+01  3.14634e+04  3.07387e+01  1.00000e-01  1.00000e-01   0.2500     0
   3  5.14527e+01  2.46429e+04  2.59103e+01  1.00000e-01  1.00000e-01   0.5000     0
   4  4.83973e+01  5.94071e+03  1.22420e+01  1.00000e-01  1.00000e-01   0.5000     0
   5  4.67967e+01  4.90362e+03  1.39761e+01  1.00000e-01  1.00000e-01   0.1250     0
   6  4.41371e+01  5.51021e+03  1.18954e+01  1.00000e-01  1.00000e-01   0.2500     0
   7  4.05420e+01  3.66408e+03  8.82768e+00  1.00000e-01  1.00000e-01   0.5000     0
   8  3.76850e+01  4.01904e+03  8.32709e+00  1.00000e-01  1.00000e-01   0.5000     0
   9  3.62458e+01  1.42150e+04  9.22878e+00  1.00000e-01  1.00000e-01   0.2500     0
iter 	 cost 	      stop 	    grad 	  xreg 	      ureg 	 step 	 feas
  10  3.51870e+01  2.01162e+04  9.47066e+00  1.00000e-01  1.00000e-01   0.2500     0
  11  3.45544e+01  3.42140e+04  1.03561e+01  1.00000e-01  1.00000e-01   0.2500     0
  12  3.35956e+01  6.28830e+04  1.18896e+01  1.00000e-01  1.00000e-01   0.1250     0
  13  3.27129e+01  6.47620e+04  1.12829e+01  1.00000e-01  1.00000e-01   0.1250     0
  14  3.18932e+01  6.71881e+04  1.07679e+01  1.00000e-01  1.00000e-01   0.1250     0
  15  3.11144e+01  6.98505e+04  1.03323e+01  1.00000e-01  1.00000e-01   0.1250     0
  16  3.09680e+01  7.20972e+04  9.93454e+00  1.00000e-01  1.00000e-01   0.1250     0
  17  2.39430e+01  7.60180e+04  1.03584e+01  1.00000e-02  1.00000e-02   1.0000     1
  18  2.18868e+01  1.82331e+03  1.62293e+01  1.00000e-02  1.00000e-02   0.1250     1
  19  1.99605e+01  1.31305e+03  1.52542e+01  1.00000e-02  1.00000e-02   0.1250     1
iter 	 cost 	      stop 	    grad 	  xreg 	      ureg 	 step 	 feas
  20  1.83418e+01  8.02845e+02  1.45696e+01  1.00000e-02  1.00000e-02   0.1250     1
  21  1.65517e+01  4.90948e+02  1.34986e+01  1.00000e-02  1.00000e-02   0.1250     1
  22  1.50242e+01  3.41519e+02  1.19199e+01  1.00000e-02  1.00000e-02   0.1250     1
  23  1.37300e+01  2.53420e+02  1.04232e+01  1.00000e-02  1.00000e-02   0.1250     1
  24  1.16515e+01  1.98787e+02  9.01359e+00  1.00000e-02  1.00000e-02   0.2500     1
  25  8.77680e+00  2.13864e+02  6.65151e+00  1.00000e-02  1.00000e-02   0.5000     1
  26  7.58905e+00  7.62845e+02  2.76999e+00  1.00000e-02  1.00000e-02   0.5000     1
  27  6.63224e+00  3.20506e+02  1.30576e+00  1.00000e-03  1.00000e-03   1.0000     1
  28  6.32401e+00  2.31761e+02  1.81250e+00  1.00000e-03  1.00000e-03   0.2500     1
  29  5.73511e+00  2.50807e+02  1.39393e+00  1.00000e-03  1.00000e-03   0.5000     1
iter 	 cost 	      stop 	    grad 	  xreg 	      ureg 	 step 	 feas
  30  5.39544e+00  2.05820e+02  7.89683e-01  1.00000e-03  1.00000e-03   0.5000     1
  31  5.12252e+00  2.44743e+02  6.12284e-01  1.00000e-03  1.00000e-03   0.5000     1
  32  4.97358e+00  1.54194e+02  4.16843e-01  1.00000e-03  1.00000e-03   0.5000     1
  33  4.89842e+00  5.38697e+02  3.94007e-01  1.00000e-03  1.00000e-03   0.2500     1
  34  4.87624e+00  1.12252e+03  3.52258e-01  1.00000e-03  1.00000e-03   0.1250     1
  35  4.85289e+00  1.35391e+03  3.57924e-01  1.00000e-03  1.00000e-03   0.1250     1
  36  4.84399e+00  1.45155e+03  3.57553e-01  1.00000e-03  1.00000e-03   0.2500     1
  37  4.80842e+00  2.27070e+03  4.26279e-01  1.00000e-03  1.00000e-03   0.2500     1
  38  4.78164e+00  2.12706e+03  4.34128e-01  1.00000e-03  1.00000e-03   0.5000     1
  39  4.63420e+00  2.43958e+03  5.19962e-01  1.00000e-03  1.00000e-03   0.5000     1
iter 	 cost 	      stop 	    grad 	  xreg 	      ureg 	 step 	 feas
  40  4.54245e+00  1.08718e+03  3.40890e-01  1.00000e-03  1.00000e-03   0.5000     1
  41  4.48588e+00  5.57396e+02  2.55270e-01  1.00000e-03  1.00000e-03   0.5000     1
  42  4.43060e+00  3.93379e+02  2.27401e-01  1.00000e-03  1.00000e-03   0.5000     1
  43  4.37660e+00  2.65728e+02  1.90196e-01  1.00000e-03  1.00000e-03   0.5000     1
  44  4.32726e+00  1.56333e+02  1.47608e-01  1.00000e-03  1.00000e-03   0.5000     1
  45  4.28742e+00  7.91228e+01  1.06722e-01  1.00000e-03  1.00000e-03   0.5000     1
  46  4.24681e+00  3.72826e+01  7.95105e-02  1.00000e-04  1.00000e-04   1.0000     1
  47  4.11166e+00  4.34087e+01  3.24123e-01  1.00000e-04  1.00000e-04   0.5000     1
  48  3.93422e+00  2.36782e+01  2.32015e-01  1.00000e-05  1.00000e-05   1.0000     1
  49  3.84889e+00  1.36559e+01  4.79438e-01  1.00000e-05  1.00000e-05   0.2500     1
iter 	 cost 	      stop 	    grad 	  xreg 	      ureg 	 step 	 feas
  50  3.77945e+00  2.99031e+01  4.00320e-01  1.00000e-05  1.00000e-05   0.5000     1
  51  3.71507e+00  2.74082e+02  4.18609e-01  1.00000e-05  1.00000e-05   0.2500     1
  52  3.61213e+00  1.85757e+02  3.20101e-01  1.00000e-05  1.00000e-05   0.5000     1
  53  3.51119e+00  4.44323e+02  1.79825e-01  1.00000e-06  1.00000e-06   1.0000     1
  54  3.51074e+00  1.79541e+01  8.59752e-02  1.00000e-05  1.00000e-05   0.0078     1
  55  3.48954e+00  1.75565e+01  5.02450e-02  1.00000e-05  1.00000e-05   0.5000     1
  56  3.47949e+00  6.56407e+00  2.20714e-02  1.00000e-06  1.00000e-06   1.0000     1
  57  3.47930e+00  4.54195e+01  2.85208e-02  1.00000e-06  1.00000e-06   0.0156     1
  58  3.47509e+00  4.40137e+01  4.36842e-02  1.00000e-06  1.00000e-06   0.1250     1
  59  3.47063e+00  3.30198e+01  3.55843e-02  1.00000e-06  1.00000e-06   0.2500     1
iter 	 cost 	      stop 	    grad 	  xreg 	      ureg 	 step 	 feas
  60  3.46630e+00  2.29209e+01  2.79158e-02  1.00000e-06  1.00000e-06   0.2500     1
  61  3.46462e+00  1.65095e+01  2.00125e-02  1.00000e-06  1.00000e-06   0.5000     1
  62  3.45705e+00  1.25734e+01  1.76430e-02  1.00000e-07  1.00000e-07   1.0000     1
  63  3.45568e+00  1.45307e+00  3.09138e-03  1.00000e-08  1.00000e-08   1.0000     1
  64  3.45550e+00  1.54531e+00  3.46896e-04  1.00000e-09  1.00000e-09   1.0000     1
  65  3.45550e+00  4.47299e-04  2.44487e-06  1.00000e-08  1.00000e-08   0.0078     1
  66  3.45550e+00  5.41136e-04  2.40996e-06  1.00000e-09  1.00000e-09   1.0000     1
  67  3.45550e+00  9.89595e-08  4.17627e-07  1.00000e-09  1.00000e-09   1.0000     1
  68  3.45550e+00  4.82027e-05  2.10148e-07  1.00000e-09  1.00000e-09   1.0000     1
  69  3.45550e+00  5.93728e-08  7.45771e-08  1.00000e-09  1.00000e-09   1.0000     1
iter 	 cost 	      stop 	    grad 	  xreg 	      ureg 	 step 	 feas
  70  3.45550e+00  5.49776e-10  6.51832e-09  1.00000e-09  1.00000e-09   1.0000     1
('Finally reached = ', array([3.99997092e-01, 1.37944361e-05, 1.20000577e+00]))
<<<<<<< HEAD
('Distance between hand and target = ', 1.5232648048193939e-05)
('Distance to default state = ', 1.6149940426059286)
('XY distance to CoM reference = ', 0.04199781625046302)
=======
('Distance between hand and target = ', 1.5232648048313704e-05)
('Distance to default state = ', 1.6149940426059113)
('XY distance to CoM reference = ', 0.04199781625048505)
>>>>>>> 1db0067f
<|MERGE_RESOLUTION|>--- conflicted
+++ resolved
@@ -78,12 +78,6 @@
 iter 	 cost 	      stop 	    grad 	  xreg 	      ureg 	 step 	 feas
   70  3.45550e+00  5.49776e-10  6.51832e-09  1.00000e-09  1.00000e-09   1.0000     1
 ('Finally reached = ', array([3.99997092e-01, 1.37944361e-05, 1.20000577e+00]))
-<<<<<<< HEAD
-('Distance between hand and target = ', 1.5232648048193939e-05)
-('Distance to default state = ', 1.6149940426059286)
-('XY distance to CoM reference = ', 0.04199781625046302)
-=======
 ('Distance between hand and target = ', 1.5232648048313704e-05)
 ('Distance to default state = ', 1.6149940426059113)
-('XY distance to CoM reference = ', 0.04199781625048505)
->>>>>>> 1db0067f
+('XY distance to CoM reference = ', 0.04199781625048505)