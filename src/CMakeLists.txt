--- conflicted
+++ resolved
@@ -14,11 +14,8 @@
   core/optctrl/shooting.cpp
   core/solvers/ddp.cpp
   core/solvers/fddp.cpp
-<<<<<<< HEAD
   core/solvers/kkt.cpp
-=======
   core/solvers/box-ddp.cpp
->>>>>>> 8bb4e73f
   core/states/euclidean.cpp
   core/actions/unicycle.cpp
   core/actions/lqr.cpp
