///////////////////////////////////////////////////////////////////////////////
// BSD 3-Clause License
//
// Copyright (C) 2018-2019, LAAS-CNRS
// Copyright note valid unless otherwise stated in individual files.
// All rights reserved.
///////////////////////////////////////////////////////////////////////////////

#include "crocoddyl/multibody/states/multibody.hpp"
#include <pinocchio/algorithm/joint-configuration.hpp>

namespace crocoddyl {

StateMultibody::StateMultibody(pinocchio::Model& model)
    : StateAbstract(model.nq + model.nv, 2 * model.nv),
      pinocchio_(model),
      x0_(Eigen::VectorXd::Zero(model.nq + model.nv)),
<<<<<<< HEAD
      joint_type_(Single) {
  x0_.head(nq_) = pinocchio::neutral(pinocchio_);

  // In a multibody system, we could define the first joint using Lie groups.
  // The current cases are free-flye (SE3) and sperical (S03).
  // The rest of joints use Euclidean algebra. We use this fact for computing Jdiff
=======
      joint_type_(Simple) {
  x0_.head(nq_) = pinocchio::neutral(pinocchio_);

  // In a multibody system, we could define the first joint using Lie groups.
  // The current cases are free-flyer (SE3) and spherical (S03).
  // Instead simple represents any joint that can model within the Eucliden manifold.
  // The rest of joints use Euclidean algebra. We use this fact for computing Jdiff.
>>>>>>> 26e00101
  if (model.joints[1].shortname() == "JointModelFreeFlyer") {
    joint_type_ = FreeFlyer;
  } else if (model.joints[1].shortname() == "JointDataSphericalZYX") {
    joint_type_ = Spherical;
  }
}

StateMultibody::~StateMultibody() {}

Eigen::VectorXd StateMultibody::zero() const { return x0_; }

Eigen::VectorXd StateMultibody::rand() const {
  Eigen::VectorXd xrand = Eigen::VectorXd::Random(nx_);
  xrand.head(nq_) = pinocchio::randomConfiguration(pinocchio_);
  return xrand;
}

void StateMultibody::diff(const Eigen::Ref<const Eigen::VectorXd>& x0, const Eigen::Ref<const Eigen::VectorXd>& x1,
                          Eigen::Ref<Eigen::VectorXd> dxout) const {
  assert(static_cast<std::size_t>(x0.size()) == nx_ && "x0 has wrong dimension");
  assert(static_cast<std::size_t>(x1.size()) == nx_ && "x1 has wrong dimension");
  assert(static_cast<std::size_t>(dxout.size()) == ndx_ && "Output must be pre-allocated");

  pinocchio::difference(pinocchio_, x0.head(nq_), x1.head(nq_), dxout.head(nv_));
  dxout.tail(nv_) = x1.tail(nv_) - x0.tail(nv_);
}

void StateMultibody::integrate(const Eigen::Ref<const Eigen::VectorXd>& x, const Eigen::Ref<const Eigen::VectorXd>& dx,
                               Eigen::Ref<Eigen::VectorXd> xout) const {
  assert(static_cast<std::size_t>(x.size()) == nx_ && "x has wrong dimension");
  assert(static_cast<std::size_t>(dx.size()) == ndx_ && "dx has wrong dimension");
  assert(static_cast<std::size_t>(xout.size()) == nx_ && "Output must be pre-allocated");

  pinocchio::integrate(pinocchio_, x.head(nq_), dx.head(nv_), xout.head(nq_));
  xout.tail(nv_) = x.tail(nv_) + dx.tail(nv_);
}

void StateMultibody::Jdiff(const Eigen::Ref<const Eigen::VectorXd>& x0, const Eigen::Ref<const Eigen::VectorXd>& x1,
                           Eigen::Ref<Eigen::MatrixXd> Jfirst, Eigen::Ref<Eigen::MatrixXd> Jsecond,
                           Jcomponent firstsecond) const {
  assert(static_cast<std::size_t>(x0.size()) == nx_ && "x0 has wrong dimension");
  assert(static_cast<std::size_t>(x1.size()) == nx_ && "x1 has wrong dimension");
  assert(is_a_Jcomponent(firstsecond) && ("firstsecond must be one of the Jcomponent {both, first, second}"));

  typedef Eigen::Block<Eigen::Ref<Eigen::MatrixXd>, -1, 1, true> NColAlignedVectorBlock;
  typedef Eigen::Block<Eigen::Ref<Eigen::MatrixXd> > MatrixBlock;

  if (firstsecond == first) {
    assert(static_cast<std::size_t>(Jfirst.rows()) == ndx_ && static_cast<std::size_t>(Jfirst.cols()) == ndx_ &&
           "Jfirst must be of the good size");
    Jfirst.setZero();
    NColAlignedVectorBlock dx = Jfirst.rightCols<1>();
    MatrixBlock Jdq = Jfirst.bottomLeftCorner(nv_, nv_);

    diff(x1, x0, dx);
    pinocchio::dIntegrate(pinocchio_, x1.head(nq_), dx.topRows(nv_), Jdq, pinocchio::ARG1);
    updateJdiff(Jdq, Jfirst.topLeftCorner(nv_, nv_), false);

    Jdq.setZero();
    dx.setZero();
    Jfirst.bottomRightCorner(nv_, nv_).diagonal().array() = -1;
  } else if (firstsecond == second) {
    assert(static_cast<std::size_t>(Jsecond.rows()) == ndx_ && static_cast<std::size_t>(Jsecond.cols()) == ndx_ &&
           "Jsecond must be of the good size");

    Jsecond.setZero();
    NColAlignedVectorBlock dx = Jsecond.rightCols<1>();
    MatrixBlock Jdq = Jsecond.bottomLeftCorner(nv_, nv_);

    diff(x0, x1, dx);
    pinocchio::dIntegrate(pinocchio_, x0.head(nq_), dx.topRows(nv_), Jdq, pinocchio::ARG1);
    updateJdiff(Jdq, Jsecond.topLeftCorner(nv_, nv_));

    Jdq.setZero();
    dx.setZero();
    Jsecond.bottomRightCorner(nv_, nv_).diagonal().array() = 1;
  } else {  // computing both
    assert(static_cast<std::size_t>(Jfirst.rows()) == ndx_ && static_cast<std::size_t>(Jfirst.cols()) == ndx_ &&
           "Jfirst must be of the good size");
    assert(static_cast<std::size_t>(Jsecond.rows()) == ndx_ && static_cast<std::size_t>(Jsecond.cols()) == ndx_ &&
           "Jsecond must be of the good size");
    Jfirst.setZero();
    Jsecond.setZero();

    // Computing Jfirst
    NColAlignedVectorBlock dx1 = Jfirst.rightCols<1>();
    MatrixBlock Jdq1 = Jfirst.bottomLeftCorner(nv_, nv_);

    diff(x1, x0, dx1);
    pinocchio::dIntegrate(pinocchio_, x1.head(nq_), dx1.topRows(nv_), Jdq1, pinocchio::ARG1);
    updateJdiff(Jdq1, Jfirst.topLeftCorner(nv_, nv_), false);
    Jdq1.setZero();
    dx1.setZero();
    Jfirst.bottomRightCorner(nv_, nv_).diagonal().array() = -1;

    // Computing Jsecond
    NColAlignedVectorBlock dx2 = Jsecond.rightCols<1>();
    MatrixBlock Jdq2 = Jsecond.bottomLeftCorner(nv_, nv_);

    diff(x0, x1, dx2);
    pinocchio::dIntegrate(pinocchio_, x0.head(nq_), dx2.topRows(nv_), Jdq2, pinocchio::ARG1);
    updateJdiff(Jdq2, Jsecond.topLeftCorner(nv_, nv_));

    dx2.setZero();
    Jdq2.setZero();
    Jsecond.bottomRightCorner(nv_, nv_).diagonal().array() = 1;
  }
}

void StateMultibody::Jintegrate(const Eigen::Ref<const Eigen::VectorXd>& x,
                                const Eigen::Ref<const Eigen::VectorXd>& dx, Eigen::Ref<Eigen::MatrixXd> Jfirst,
                                Eigen::Ref<Eigen::MatrixXd> Jsecond, Jcomponent firstsecond) const {
  assert(static_cast<std::size_t>(x.size()) == nx_ && "x has wrong dimension");
  assert(static_cast<std::size_t>(dx.size()) == ndx_ && "dx has wrong dimension");
  assert((firstsecond == first || firstsecond == second || firstsecond == both) &&
         ("firstsecond must be one of the Jcomponent {both, first, second}"));

  if (firstsecond == first) {
    assert(static_cast<std::size_t>(Jfirst.rows()) == ndx_ && static_cast<std::size_t>(Jfirst.cols()) == ndx_ &&
           "Jfirst must be of the good size");
    Jfirst.setZero();

    pinocchio::dIntegrate(pinocchio_, x.head(nq_), dx.head(nv_), Jfirst.topLeftCorner(nv_, nv_), pinocchio::ARG0);
    Jfirst.bottomRightCorner(nv_, nv_).diagonal().array() = 1;
  } else if (firstsecond == second) {
    assert(static_cast<std::size_t>(Jsecond.rows()) == ndx_ && static_cast<std::size_t>(Jsecond.cols()) == ndx_ &&
           "Jsecond must be of the good size");
    Jsecond.setZero();

    pinocchio::dIntegrate(pinocchio_, x.head(nq_), dx.head(nv_), Jsecond.topLeftCorner(nv_, nv_), pinocchio::ARG1);
    Jsecond.bottomRightCorner(nv_, nv_).diagonal().array() = 1;
  } else {  // computing both
    assert(static_cast<std::size_t>(Jfirst.rows()) == ndx_ && static_cast<std::size_t>(Jfirst.cols()) == ndx_ &&
           "Jfirst must be of the good size");
    assert(static_cast<std::size_t>(Jsecond.rows()) == ndx_ && static_cast<std::size_t>(Jsecond.cols()) == ndx_ &&
           "Jsecond must be of the good size");

    // Computing Jfirst
    Jfirst.setZero();
    pinocchio::dIntegrate(pinocchio_, x.head(nq_), dx.head(nv_), Jfirst.topLeftCorner(nv_, nv_), pinocchio::ARG0);
    Jfirst.bottomRightCorner(nv_, nv_).diagonal().array() = 1;

    // Computing Jsecond
    Jsecond.setZero();
    pinocchio::dIntegrate(pinocchio_, x.head(nq_), dx.head(nv_), Jsecond.topLeftCorner(nv_, nv_), pinocchio::ARG1);
    Jsecond.bottomRightCorner(nv_, nv_).diagonal().array() = 1;
  }
}

pinocchio::Model& StateMultibody::get_pinocchio() const { return pinocchio_; }

void StateMultibody::updateJdiff(const Eigen::Ref<const Eigen::MatrixXd>& Jdq, Eigen::Ref<Eigen::MatrixXd> Jd,
                                 bool positive) const {
  if (positive) {
    Jd.diagonal() = Jdq.diagonal();

    // Needed only for systems with bases defined as SE3 and S03 group
    if (joint_type_ == FreeFlyer) {
      Jd.block<6, 6>(0, 0) = Jdq.block<6, 6>(0, 0).inverse();
    } else if (joint_type_ == Spherical) {
      Jd.block<3, 3>(0, 0) = Jdq.block<3, 3>(0, 0).inverse();
    }
  } else {
    Jd.diagonal() = -Jdq.diagonal();

    // Needed only for systems with bases defined as SE3 and S03 group
    if (joint_type_ == FreeFlyer) {
      Jd.block<6, 6>(0, 0) = -Jdq.block<6, 6>(0, 0).inverse();
    } else if (joint_type_ == Spherical) {
      Jd.block<3, 3>(0, 0) = -Jdq.block<3, 3>(0, 0).inverse();
    }
  }
}

}  // namespace crocoddyl<|MERGE_RESOLUTION|>--- conflicted
+++ resolved
@@ -15,14 +15,6 @@
     : StateAbstract(model.nq + model.nv, 2 * model.nv),
       pinocchio_(model),
       x0_(Eigen::VectorXd::Zero(model.nq + model.nv)),
-<<<<<<< HEAD
-      joint_type_(Single) {
-  x0_.head(nq_) = pinocchio::neutral(pinocchio_);
-
-  // In a multibody system, we could define the first joint using Lie groups.
-  // The current cases are free-flye (SE3) and sperical (S03).
-  // The rest of joints use Euclidean algebra. We use this fact for computing Jdiff
-=======
       joint_type_(Simple) {
   x0_.head(nq_) = pinocchio::neutral(pinocchio_);
 
@@ -30,7 +22,6 @@
   // The current cases are free-flyer (SE3) and spherical (S03).
   // Instead simple represents any joint that can model within the Eucliden manifold.
   // The rest of joints use Euclidean algebra. We use this fact for computing Jdiff.
->>>>>>> 26e00101
   if (model.joints[1].shortname() == "JointModelFreeFlyer") {
     joint_type_ = FreeFlyer;
   } else if (model.joints[1].shortname() == "JointDataSphericalZYX") {
