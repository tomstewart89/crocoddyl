///////////////////////////////////////////////////////////////////////////////
// BSD 3-Clause License
//
// Copyright (C) 2019-2021, LAAS-CNRS, New York University, Max Planck Gesellschaft
//                          University of Edinburgh, INRIA
// Copyright note valid unless otherwise stated in individual files.
// All rights reserved.
///////////////////////////////////////////////////////////////////////////////

#define BOOST_TEST_NO_MAIN
#define BOOST_TEST_ALTERNATIVE_INIT_API

#include "factory/action.hpp"
#include "factory/integrator.hpp"
#include "factory/control.hpp"
#include "factory/diff_action.hpp"
#include "unittest_common.hpp"

using namespace boost::unit_test;
using namespace crocoddyl::unittest;

//----------------------------------------------------------------------------//

void test_check_data(ActionModelTypes::Type action_model_type) {
  // create the model
  ActionModelFactory factory;
  const boost::shared_ptr<crocoddyl::ActionModelAbstract>& model = factory.create(action_model_type);

  // Run the print function
  std::ostringstream tmp;
  tmp << *model;

  // create the corresponding data object
  const boost::shared_ptr<crocoddyl::ActionDataAbstract>& data = model->createData();

  BOOST_CHECK(model->checkData(data));
}

void test_calc_returns_state(ActionModelTypes::Type action_model_type) {
  // create the model
  ActionModelFactory factory;
  const boost::shared_ptr<crocoddyl::ActionModelAbstract>& model = factory.create(action_model_type);

  // create the corresponding data object
  const boost::shared_ptr<crocoddyl::ActionDataAbstract>& data = model->createData();

  // Generating random state and control vectors
  const Eigen::VectorXd& x = model->get_state()->rand();
  const Eigen::VectorXd& u = Eigen::VectorXd::Random(model->get_nu());

  // Getting the state dimension from calc() call
  model->calc(data, x, u);

  BOOST_CHECK(static_cast<std::size_t>(data->xnext.size()) == model->get_state()->get_nx());
}

void test_calc_returns_a_cost(ActionModelTypes::Type action_model_type) {
  // create the model
  ActionModelFactory factory;
  const boost::shared_ptr<crocoddyl::ActionModelAbstract>& model = factory.create(action_model_type);

  // create the corresponding data object and set the cost to nan
  const boost::shared_ptr<crocoddyl::ActionDataAbstract>& data = model->createData();
  data->cost = nan("");

  // Getting the cost value computed by calc()
  const Eigen::VectorXd& x = model->get_state()->rand();
  const Eigen::VectorXd& u = Eigen::VectorXd::Random(model->get_nu());
  model->calc(data, x, u);

  // Checking that calc returns a cost value
  BOOST_CHECK(!std::isnan(data->cost));
}

void test_partial_derivatives_against_numdiff(const boost::shared_ptr<crocoddyl::ActionModelAbstract>& model) {
  // create the corresponding data object and set the cost to nan
  const boost::shared_ptr<crocoddyl::ActionDataAbstract>& data = model->createData();

  crocoddyl::ActionModelNumDiff model_num_diff(model);
  const boost::shared_ptr<crocoddyl::ActionDataAbstract>& data_num_diff = model_num_diff.createData();

  // Generating random values for the state and control
  const Eigen::VectorXd& x = model->get_state()->rand();
  const Eigen::VectorXd& u = Eigen::VectorXd::Random(model->get_nu());

  // Computing the action derivatives
  model->calc(data, x, u);
  model->calcDiff(data, x, u);

  model_num_diff.calc(data_num_diff, x, u);
  model_num_diff.calcDiff(data_num_diff, x, u);

  // Checking the partial derivatives against NumDiff
  double tol = sqrt(model_num_diff.get_disturbance());
  BOOST_CHECK((data->Fx - data_num_diff->Fx).isZero(NUMDIFF_MODIFIER * tol));
  BOOST_CHECK((data->Fu - data_num_diff->Fu).isZero(NUMDIFF_MODIFIER * tol));
  BOOST_CHECK((data->Lx - data_num_diff->Lx).isZero(tol));
  BOOST_CHECK((data->Lu - data_num_diff->Lu).isZero(tol));
  if (model_num_diff.get_with_gauss_approx()) {
    BOOST_CHECK((data->Lxx - data_num_diff->Lxx).isZero(tol));
    BOOST_CHECK((data->Lxu - data_num_diff->Lxu).isZero(tol));
    BOOST_CHECK((data->Luu - data_num_diff->Luu).isZero(tol));
  } else {
    BOOST_CHECK((data_num_diff->Lxx).isZero(tol));
    BOOST_CHECK((data_num_diff->Lxu).isZero(tol));
    BOOST_CHECK((data_num_diff->Luu).isZero(tol));
  }
}

void test_partial_derivatives_action_model(ActionModelTypes::Type action_model_type) {
  // create the model
  ActionModelFactory factory;
  const boost::shared_ptr<crocoddyl::ActionModelAbstract>& model = factory.create(action_model_type);
  test_partial_derivatives_against_numdiff(model);
}

<<<<<<< HEAD
void test_partial_derivatives_integrated_action_model(DifferentialActionModelTypes::Type dam_type, 
                                                      IntegratorTypes::Type integrator_type,
                                                      ControlTypes::Type control_type) {
=======
void test_partial_derivatives_integrated_action_model(DifferentialActionModelTypes::Type dam_type,
                                                      IntegratorTypes::Type integrator_type) {
>>>>>>> fb16ca2d
  // create the differential action model
  DifferentialActionModelFactory factory_dam;
  const boost::shared_ptr<crocoddyl::DifferentialActionModelAbstract>& dam = factory_dam.create(dam_type);
  // create the control discretization
  ControlFactory factory_ctrl;
  const boost::shared_ptr<crocoddyl::ControlAbstract>& ctrl = factory_ctrl.create(control_type, dam->get_nu());
  // create the integrator
  IntegratorFactory factory_int;
  const boost::shared_ptr<crocoddyl::IntegratedActionModelAbstract>& model = factory_int.create(integrator_type, dam, ctrl);
  test_partial_derivatives_against_numdiff(model);
}

//----------------------------------------------------------------------------//

void register_action_model_unit_tests(ActionModelTypes::Type action_model_type) {
  boost::test_tools::output_test_stream test_name;
  test_name << "test_" << action_model_type;
  std::cout << "Running " << test_name.str() << std::endl;
  test_suite* ts = BOOST_TEST_SUITE(test_name.str());
  ts->add(BOOST_TEST_CASE(boost::bind(&test_check_data, action_model_type)));
  ts->add(BOOST_TEST_CASE(boost::bind(&test_calc_returns_state, action_model_type)));
  ts->add(BOOST_TEST_CASE(boost::bind(&test_calc_returns_a_cost, action_model_type)));
  ts->add(BOOST_TEST_CASE(boost::bind(&test_partial_derivatives_action_model, action_model_type)));
  framework::master_test_suite().add(ts);
}

<<<<<<< HEAD
void register_integrated_action_model_unit_tests(DifferentialActionModelTypes::Type dam_type, 
                                                 IntegratorTypes::Type integrator_type,
                                                 ControlTypes::Type control_type) {
=======
void register_integrated_action_model_unit_tests(DifferentialActionModelTypes::Type dam_type,
                                                 IntegratorTypes::Type integrator_type) {
>>>>>>> fb16ca2d
  boost::test_tools::output_test_stream test_name;
  test_name << "test_" << dam_type << "_" << integrator_type << "_" << control_type;
  std::cout << "Running " << test_name.str() << std::endl;
  test_suite* ts = BOOST_TEST_SUITE(test_name.str());
  ts->add(BOOST_TEST_CASE(boost::bind(&test_partial_derivatives_integrated_action_model, dam_type, integrator_type, control_type)));
  framework::master_test_suite().add(ts);
}

bool init_function() {
  for (size_t i = 0; i < ActionModelTypes::all.size(); ++i) {
    register_action_model_unit_tests(ActionModelTypes::all[i]);
  }

  for (size_t i = 0; i < DifferentialActionModelTypes::all.size(); ++i) {
    for (size_t j = 0; j < IntegratorTypes::all.size(); ++j) {
<<<<<<< HEAD
      for (size_t k = 0; k < ControlTypes::all.size(); ++k) {
        register_integrated_action_model_unit_tests(DifferentialActionModelTypes::all[i],
                                                    IntegratorTypes::all[j],
                                                    ControlTypes::all[k]);
      }
=======
      register_integrated_action_model_unit_tests(DifferentialActionModelTypes::all[i], IntegratorTypes::all[j]);
>>>>>>> fb16ca2d
    }
  }
  return true;
}

int main(int argc, char** argv) { return ::boost::unit_test::unit_test_main(&init_function, argc, argv); }<|MERGE_RESOLUTION|>--- conflicted
+++ resolved
@@ -114,14 +114,9 @@
   test_partial_derivatives_against_numdiff(model);
 }
 
-<<<<<<< HEAD
 void test_partial_derivatives_integrated_action_model(DifferentialActionModelTypes::Type dam_type, 
                                                       IntegratorTypes::Type integrator_type,
                                                       ControlTypes::Type control_type) {
-=======
-void test_partial_derivatives_integrated_action_model(DifferentialActionModelTypes::Type dam_type,
-                                                      IntegratorTypes::Type integrator_type) {
->>>>>>> fb16ca2d
   // create the differential action model
   DifferentialActionModelFactory factory_dam;
   const boost::shared_ptr<crocoddyl::DifferentialActionModelAbstract>& dam = factory_dam.create(dam_type);
@@ -148,14 +143,9 @@
   framework::master_test_suite().add(ts);
 }
 
-<<<<<<< HEAD
 void register_integrated_action_model_unit_tests(DifferentialActionModelTypes::Type dam_type, 
                                                  IntegratorTypes::Type integrator_type,
                                                  ControlTypes::Type control_type) {
-=======
-void register_integrated_action_model_unit_tests(DifferentialActionModelTypes::Type dam_type,
-                                                 IntegratorTypes::Type integrator_type) {
->>>>>>> fb16ca2d
   boost::test_tools::output_test_stream test_name;
   test_name << "test_" << dam_type << "_" << integrator_type << "_" << control_type;
   std::cout << "Running " << test_name.str() << std::endl;
@@ -171,15 +161,11 @@
 
   for (size_t i = 0; i < DifferentialActionModelTypes::all.size(); ++i) {
     for (size_t j = 0; j < IntegratorTypes::all.size(); ++j) {
-<<<<<<< HEAD
       for (size_t k = 0; k < ControlTypes::all.size(); ++k) {
         register_integrated_action_model_unit_tests(DifferentialActionModelTypes::all[i],
                                                     IntegratorTypes::all[j],
                                                     ControlTypes::all[k]);
       }
-=======
-      register_integrated_action_model_unit_tests(DifferentialActionModelTypes::all[i], IntegratorTypes::all[j]);
->>>>>>> fb16ca2d
     }
   }
   return true;
