ADD_SUBDIRECTORY(python)

SET(${PROJECT_NAME}_CPP_TESTS
  ## without KKT 
  # testutils
  test_state
  # test_robots
  # test_rk4
  # test_quadruped
  # test_locomotion 
  # test_impact
  # test_dynamic_derivatives
  # test_dse3
  # test_ddp_contact
  # test_armature
  # test_actuation 
  test_activation 
  test_actions
<<<<<<< HEAD
  test_shooting_problem
  test_kkt
  ## with KKT
=======
  test_diff_actions
  test_impulses
  test_multiple_impulses

  ## with KKT 
>>>>>>> 8bb4e73f
  # test_solvers
  # test_costs
  # test_contacts
  # test_boxsolvers
)

MACRO(ADD_TEST_CFLAGS target flag)
  SET_PROPERTY(TARGET ${target} APPEND_STRING PROPERTY COMPILE_FLAGS " ${flag}")
ENDMACRO(ADD_TEST_CFLAGS)

MACRO(ADD_CPP_UNIT_TEST NAME PKGS)
  set(unittest_name ${NAME})

  ADD_UNIT_TEST(${unittest_name} ${NAME}.cpp crocoddyl_state_factory.hpp)

  SET_TARGET_PROPERTIES(${unittest_name} PROPERTIES LINKER_LANGUAGE CXX)
  
  ADD_TEST_CFLAGS(${unittest_name} "-DBOOST_TEST_DYN_LINK")
  
  SET(MODULE_NAME "${NAME}Test")
  STRING(REGEX REPLACE "-" "_" MODULE_NAME ${MODULE_NAME})
  ADD_TEST_CFLAGS(${unittest_name} "-DTEST_MODULE_NAME=${MODULE_NAME}")
  ADD_TEST_CFLAGS(${unittest_name} "-DBOOST_TEST_MODULE=${MODULE_NAME}")  

  FOREACH(PKG ${PKGS})
    PKG_CONFIG_USE_DEPENDENCY(${unittest_name} ${PKG})
  ENDFOREACH(PKG)

  TARGET_LINK_LIBRARIES(${unittest_name} ${PROJECT_NAME})
  TARGET_LINK_LIBRARIES(${unittest_name} ${Boost_UNIT_TEST_FRAMEWORK_LIBRARY})

  ADD_TEST_CFLAGS(${unittest_name} '-DCROCODDYL_SOURCE_DIR=\\\"${${PROJECT_NAME}_SOURCE_DIR}\\\"')
ENDMACRO(ADD_CPP_UNIT_TEST NAME PKGS)


FOREACH(TEST ${${PROJECT_NAME}_CPP_TESTS})
  ADD_CPP_UNIT_TEST(${TEST} "eigen3;pinocchio")
  # first look if a robot_properties_${robot_name} package contain a config file.
  TARGET_COMPILE_DEFINITIONS(${TEST} PUBLIC
    TALOS_URDF="${EXAMPLE_ROBOT_DATA_PKGDATAROOTDIR}/example-robot-data/talos_data/urdf/talos_reduced.urdf")
  TARGET_COMPILE_DEFINITIONS(${TEST} PUBLIC
    HYQ_URDF="${EXAMPLE_ROBOT_DATA_PKGDATAROOTDIR}/example-robot-data/hyq_description/robots/hyq_no_sensors.urdf")
  TARGET_COMPILE_DEFINITIONS(${TEST} PUBLIC
    TALOS_ARM_URDF="${EXAMPLE_ROBOT_DATA_PKGDATAROOTDIR}/example-robot-data/talos_data/robots/talos_left_arm.urdf")

ENDFOREACH(TEST ${${PROJECT_NAME}_CPP_TESTS})


IF(BUILD_PYTHON_INTERFACE)
  ADD_SUBDIRECTORY(bindings)
ENDIF(BUILD_PYTHON_INTERFACE)<|MERGE_RESOLUTION|>--- conflicted
+++ resolved
@@ -16,17 +16,11 @@
   # test_actuation 
   test_activation 
   test_actions
-<<<<<<< HEAD
   test_shooting_problem
   test_kkt
-  ## with KKT
-=======
   test_diff_actions
   test_impulses
   test_multiple_impulses
-
-  ## with KKT 
->>>>>>> 8bb4e73f
   # test_solvers
   # test_costs
   # test_contacts
